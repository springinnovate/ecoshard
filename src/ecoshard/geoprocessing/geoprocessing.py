--- conflicted
+++ resolved
@@ -2029,16 +2029,10 @@
     # local ones that are guaranteed to be integers.
     local_aggregate_field_name = "original_fid"
     rasterize_layer_args = {
-<<<<<<< HEAD
         "options": [
             "ALL_TOUCHED=FALSE",
             "ATTRIBUTE=%s" % local_aggregate_field_name,
         ]
-=======
-        'options': [
-            'ALL_TOUCHED=FALSE',
-            'ATTRIBUTE=%s' % local_aggregate_field_name]
->>>>>>> db09b4f5
     }
 
     # clip base raster to aggregating vector intersection
@@ -2224,13 +2218,9 @@
         for agg_fid_offset in agg_fid_offset_list:
             agg_fid_block = agg_fid_band.ReadAsArray(**agg_fid_offset)
             clipped_block = clipped_band.ReadAsArray(**agg_fid_offset)
-<<<<<<< HEAD
-            valid_mask = agg_fid_block != agg_fid_nodata
-=======
             valid_mask = (
                 (agg_fid_block != agg_fid_nodata) &
                 (numpy.isfinite(clipped_block)))
->>>>>>> db09b4f5
             valid_agg_fids = agg_fid_block[valid_mask]
             valid_clipped = clipped_block[valid_mask]
             for agg_fid in numpy.unique(valid_agg_fids):
@@ -2366,14 +2356,9 @@
                 )
             else:
                 unset_fid_nodata_mask = numpy.zeros(
-<<<<<<< HEAD
-                    unset_fid_block.shape, dtype=bool
-                )
-=======
                     unset_fid_block.shape, dtype=bool)
             # guard against crazy values
             unset_fid_nodata_mask |= ~numpy.isfinite(unset_fid_block)
->>>>>>> db09b4f5
 
             valid_unset_fid_block = unset_fid_block[~unset_fid_nodata_mask]
             if valid_unset_fid_block.size == 0:
